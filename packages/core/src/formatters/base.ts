import { ParsedStream, UserData } from '../db/schemas.js';
import * as constants from '../utils/constants.js';
import { createLogger } from '../utils/logger.js';
import {
  formatBytes,
  formatDuration,
  languageToCode,
  languageToEmoji,
  makeSmall,
} from './utils.js';
import { Env } from '../utils/env.js';

const logger = createLogger('formatter');

/**
 *
 * The custom formatter code in this file was adapted from https://github.com/diced/zipline/blob/trunk/src/lib/parser/index.ts
 *
 * The original code is licensed under the MIT License.
 *
 * MIT License
 *
 * Copyright (c) 2023 dicedtomato
 *
 * Permission is hereby granted, free of charge, to any person obtaining a copy
 * of this software and associated documentation files (the "Software"), to deal
 * in the Software without restriction, including without limitation the rights
 * to use, copy, modify, merge, publish, distribute, sublicense, and/or sell
 * copies of the Software, and to permit persons to whom the Software is
 * furnished to do so, subject to the following conditions:
 *
 * The above copyright notice and this permission notice shall be included in all
 * copies or substantial portions of the Software.
 *
 * THE SOFTWARE IS PROVIDED "AS IS", WITHOUT WARRANTY OF ANY KIND, EXPRESS OR
 * IMPLIED, INCLUDING BUT NOT LIMITED TO THE WARRANTIES OF MERCHANTABILITY,
 * FITNESS FOR A PARTICULAR PURPOSE AND NONINFRINGEMENT. IN NO EVENT SHALL THE
 * AUTHORS OR COPYRIGHT HOLDERS BE LIABLE FOR ANY CLAIM, DAMAGES OR OTHER
 * LIABILITY, WHETHER IN AN ACTION OF CONTRACT, TORT OR OTHERWISE, ARISING FROM,
 * OUT OF OR IN CONNECTION WITH THE SOFTWARE OR THE USE OR OTHER DEALINGS IN THE
 * SOFTWARE.
 */

export interface FormatterConfig {
  name: string;
  description: string;
}

export interface ParseValue {
  config?: {
    addonName: string | null;
  };
  stream?: {
    filename: string | null;
    folderName: string | null;
    size: number | null;
    folderSize: number | null;
    library: boolean | null;
    quality: string | null;
    resolution: string | null;
    languages: string[] | null;
    uLanguages: string[] | null;
    languageEmojis: string[] | null;
    uLanguageEmojis: string[] | null;
    languageCodes: string[] | null;
    uLanguageCodes: string[] | null;
    smallLanguageCodes: string[] | null;
    uSmallLanguageCodes: string[] | null;
    wedontknowwhatakilometeris: string[] | null;
    uWedontknowwhatakilometeris: string[] | null;
    visualTags: string[] | null;
    audioTags: string[] | null;
    releaseGroup: string | null;
    regexMatched: string | null;
    encode: string | null;
    audioChannels: string[] | null;
    indexer: string | null;
    year: string | null;
    title: string | null;
    season: number | null;
    seasons: number[] | null;
    episode: number | null;
    seasonEpisode: string[] | null;
    seeders: number | null;
    age: string | null;
    duration: number | null;
    infoHash: string | null;
    type: string | null;
    message: string | null;
    proxied: boolean | null;
  };
  service?: {
    id: string | null;
    shortName: string | null;
    name: string | null;
    cached: boolean | null;
  };
  addon?: {
    name: string | null;
    presetId: string | null;
    manifestUrl: string | null;
  };
  debug?: {
    json: string | null;
    jsonf: string | null;
<<<<<<< HEAD
  } & typeof DebugToolReplacementConstants;
=======
    modifier: string | null;
  };
}

const stringModifiers = {
  'upper': (value: string) => value.toUpperCase(),
  'lower': (value: string) => value.toLowerCase(),
  'title': (value: string) => value
      .split(' ')
      .map((word) => word.toLowerCase())
      .map((word) => word.charAt(0).toUpperCase() + word.slice(1))
      .join(' '),
  'length': (value: string) => value.length.toString(),
  'reverse': (value: string) => value.split('').reverse().join(''),
  'base64': (value: string) => btoa(value),
  'string': (value: string) => value,
}

const arrayModifierGetOrDefault = (value: string[], i: number) => value.length > 0 ? String(value[i]) : '';
const arrayModifiers = {
  'join': (value: string[]) => value.join(", "),
  'length': (value: string[]) => value.length.toString(),
  'first': (value: string[]) => arrayModifierGetOrDefault(value, 0),
  'last': (value: string[]) => arrayModifierGetOrDefault(value, value.length - 1),
  'random': (value: string[]) => arrayModifierGetOrDefault(value, Math.floor(Math.random() * value.length)),
  'sort': (value: string[]) => [...value].sort(),
  'reverse': (value: string[]) => [...value].reverse(),
}

const numberModifiers = {
  'comma': (value: number) => value.toLocaleString(),
  'hex': (value: number) => value.toString(16),
  'octal': (value: number) => value.toString(8),
  'binary': (value: number) => value.toString(2),
  'bytes': (value: number) => formatBytes(value, 1000),
  'bytes10': (value: number) => formatBytes(value, 1000),
  'bytes2': (value: number) => formatBytes(value, 1024),
  'string': (value: number) => value.toString(),
  'time': (value: number) => formatDuration(value),
}

export const conditionalModifiers = {
  exact: {
    'istrue': (value: any) => value === true,
    'isfalse': (value: any) => value === false,
    'exists': (value: any) => {
      // Handle null, undefined, empty strings, empty arrays
      if (value === undefined || value === null) return false;
      if (typeof value === 'string') return /\S/.test(value); // has at least one non-whitespace character
      if (Array.isArray(value)) return value.length > 0;
      // For other types (numbers, booleans, objects), consider them as "existing"
      return true;
    },
  },

  prefix: {
    '$': (value: string, check: string) => value.startsWith(check),
    '^': (value: string, check: string) => value.endsWith(check),
    '~': (value: string, check: string) => value.includes(check),
    '=': (value: string, check: string) => value == check,
    '>=': (value: string | number, check: string | number) => value >= check,
    '>': (value: string | number, check: string | number) => value > check,
    '<=': (value: string | number, check: string | number) => value <= check,
    '<': (value: string | number, check: string | number) => value < check,
  },
>>>>>>> 46fe7fd8
}

export abstract class BaseFormatter {
  protected config: FormatterConfig;
  protected userData: UserData;

  private regexBuilder: BaseFormatterRegexBuilder;

  constructor(config: FormatterConfig, userData: UserData) {
    this.config = config;
    this.userData = userData;

    this.regexBuilder = new BaseFormatterRegexBuilder(this.convertStreamToParseValue({} as ParsedStream));
  }

  public format(stream: ParsedStream): { name: string; description: string } {
    const parseValue = this.convertStreamToParseValue(stream);
    return {
      name: this.parseString(this.config.name, parseValue) || '',
      description: this.parseString(this.config.description, parseValue) || '',
    };
  }

  protected convertStreamToParseValue(stream: ParsedStream): ParseValue {
    const languages = stream.parsedFile?.languages || null;
    const userSpecifiedLanguages = [
      ...new Set([
        ...(this.userData.preferredLanguages || []),
        ...(this.userData.requiredLanguages || []),
        ...(this.userData.includedLanguages || []),
      ]),
    ];

    const sortedLanguages = languages
      ? [...languages].sort((a, b) => {
          const aIndex = userSpecifiedLanguages.indexOf(a as any);
          const bIndex = userSpecifiedLanguages.indexOf(b as any);

          const aInUser = aIndex !== -1;
          const bInUser = bIndex !== -1;

          return aInUser && bInUser
            ? aIndex - bIndex
            : aInUser
              ? -1
              : bInUser
                ? 1
                : languages.indexOf(a) - languages.indexOf(b);
        })
      : null;

    const onlyUserSpecifiedLanguages = sortedLanguages?.filter((lang) =>
      userSpecifiedLanguages.includes(lang as any)
    );
    let parseValue: ParseValue = {
      config: {
        addonName: this.userData.addonName || Env.ADDON_NAME,
      },
      stream: {
        filename: stream.filename || null,
        folderName: stream.folderName || null,
        size: stream.size || null,
        folderSize: stream.folderSize || null,
        library: stream.library !== undefined ? stream.library : null,
        quality: stream.parsedFile?.quality || null,
        resolution: stream.parsedFile?.resolution || null,
        languages: sortedLanguages || null,
        uLanguages: onlyUserSpecifiedLanguages || null,
        languageEmojis: sortedLanguages
          ? sortedLanguages
              .map((lang) => languageToEmoji(lang) || lang)
              .filter((value, index, self) => self.indexOf(value) === index)
          : null,
        uLanguageEmojis: onlyUserSpecifiedLanguages
          ? onlyUserSpecifiedLanguages
              .map((lang) => languageToEmoji(lang) || lang)
              .filter((value, index, self) => self.indexOf(value) === index)
          : null,
        languageCodes: sortedLanguages
          ? sortedLanguages
              .map((lang) => languageToCode(lang) || lang.toUpperCase())
              .filter((value, index, self) => self.indexOf(value) === index)
          : null,
        uLanguageCodes: onlyUserSpecifiedLanguages
          ? onlyUserSpecifiedLanguages
              .map((lang) => languageToCode(lang) || lang.toUpperCase())
              .filter((value, index, self) => self.indexOf(value) === index)
          : null,
        smallLanguageCodes: sortedLanguages
          ? sortedLanguages
              .map((lang) => languageToCode(lang) || lang)
              .filter((value, index, self) => self.indexOf(value) === index)
              .map((code) => makeSmall(code))
          : null,
        uSmallLanguageCodes: onlyUserSpecifiedLanguages
          ? onlyUserSpecifiedLanguages
              .map((lang) => languageToCode(lang) || lang)
              .filter((value, index, self) => self.indexOf(value) === index)
              .map((code) => makeSmall(code))
          : null,
        wedontknowwhatakilometeris: sortedLanguages
          ? sortedLanguages
              .map((lang) => languageToEmoji(lang) || lang)
              .map((emoji) => emoji.replace('🇬🇧', '🇺🇸🦅'))
              .filter((value, index, self) => self.indexOf(value) === index)
          : null,
        uWedontknowwhatakilometeris: onlyUserSpecifiedLanguages
          ? onlyUserSpecifiedLanguages
              .map((lang) => languageToEmoji(lang) || lang)
              .map((emoji) => emoji.replace('🇬🇧', '🇺🇸🦅'))
              .filter((value, index, self) => self.indexOf(value) === index)
          : null,
        visualTags: stream.parsedFile?.visualTags || null,
        audioTags: stream.parsedFile?.audioTags || null,
        releaseGroup: stream.parsedFile?.releaseGroup || null,
        regexMatched: stream.regexMatched?.name || null,
        encode: stream.parsedFile?.encode || null,
        audioChannels: stream.parsedFile?.audioChannels || null,
        indexer: stream.indexer || null,
        seeders: stream.torrent?.seeders ?? null,
        year: stream.parsedFile?.year || null,
        type: stream.type || null,
        title: stream.parsedFile?.title || null,
        season: stream.parsedFile?.season || null,
        seasons: stream.parsedFile?.seasons || null,
        episode: stream.parsedFile?.episode || null,
        seasonEpisode: stream.parsedFile?.seasonEpisode || null,
        duration: stream.duration || null,
        infoHash: stream.torrent?.infoHash || null,
        age: stream.age || null,
        message: stream.message || null,
        proxied: stream.proxied !== undefined ? stream.proxied : null,
      },
      addon: {
        name: stream.addon?.name || null,
        presetId: stream.addon?.preset?.type || null,
        manifestUrl: stream.addon?.manifestUrl || null,
      },
      service: {
        id: stream.service?.id || null,
        shortName: stream.service?.id
          ? Object.values(constants.SERVICE_DETAILS).find(
              (service) => service.id === stream.service?.id
            )?.shortName || null
          : null,
        name: stream.service?.id
          ? Object.values(constants.SERVICE_DETAILS).find(
              (service) => service.id === stream.service?.id
            )?.name || null
          : null,
        cached:
          stream.service?.cached !== undefined ? stream.service?.cached : null,
      },
    };
<<<<<<< HEAD
    parseValue.debug = {
      ...DebugToolReplacementConstants,
      json: JSON.stringify({ ...parseValue, debug: undefined }),
      jsonf: JSON.stringify({ ...parseValue, debug: undefined }, (_, value) => value, 2),
    };
    return parseValue;
=======
  }

  // Build the modifier regex pattern from modifier keys
  protected buildModifierRegexPattern(): string {
    const validModifiers = Object.keys(modifiers)
      .map(key => key.replace(/[\(\)\'\"\$\^\~\=\>\<]/g, '\\$&'));
    return `::(${validModifiers.join('|')})`;
  }

  protected buildRegexExpression(): RegExp {
    // Dynamically build the `variable` regex pattern from ParseValue keys
    // Futureproof: if we add new keys to ParseValue interface, we must add them here too
    const hardcodedParseValueKeysForRegexMatching = this.convertStreamToParseValue({} as ParsedStream);
    const validVariables: (keyof ParseValue)[] = Object.keys(hardcodedParseValueKeysForRegexMatching) as (keyof ParseValue)[];
    // Get all valid properties (subkeys) from ParseValue structure
    const validProperties = validVariables.flatMap(sectionKey => {
      const section = hardcodedParseValueKeysForRegexMatching[sectionKey as keyof ParseValue];
      if (section && typeof section === 'object' && section !== null) {
        return Object.keys(section);
      }
      return [];
    });
    const variable = `(?<variableName>${validVariables.join('|')})\\.(?<propertyName>${validProperties.join('|')})`;

    const singleValidModifier = this.buildModifierRegexPattern();

    // Build the conditional check pattern separately
    // Use [^"]* to capture anything except quotes, making it non-greedy
    const checkTrue = `"(?<mod_check_true>[^"]*)"`;
    const checkFalse = `"(?<mod_check_false>[^"]*)"`;
    const checkTF = `\\[(?<mod_check>${checkTrue}\\|\\|${checkFalse})\\]`;

    // TZ Locale pattern (e.g. 'UTC', 'GMT', 'EST', 'PST', 'en-US', 'en-GB', 'Europe/London', 'America/New_York')
    const modTZLocale = `::(?<mod_tzlocale>[A-Za-z]{2,3}(?:-[A-Z]{2})?|[A-Za-z]+?/[A-Za-z_]+?)`;

    const regexPattern = `\\{${variable}(?<modifiers>(${singleValidModifier})+)?(${modTZLocale})?(${checkTF})?\\}`;

    return new RegExp(regexPattern, 'gi')
>>>>>>> 46fe7fd8
  }

  protected parseString(str: string, value: ParseValue): string | null {
    if (!str) return null;

    const re = this.regexBuilder.buildRegexExpression();
    let matches: RegExpExecArray | null;

    while (matches = re.exec(str)) {
      if (!matches.groups) continue;

      const index = matches.index as number;


      // Validate - variableName (exists in value)
      const variableDict = value[matches.groups.variableType as keyof ParseValue];
      if (!variableDict) {
        str = this.replaceCharsFromString(
          str,
          '{unknown_variableName}',
          index,
          re.lastIndex
        );
        re.lastIndex = index;
        continue;
      }

      // Validate - property: variableDict[propertyName]
      const property = variableDict[matches.groups.propertyName as keyof typeof variableDict];
      if (property === undefined) {
        str = this.replaceCharsFromString(
          str,
          '{unknown_propertyName}',
          index,
          re.lastIndex
        );
        re.lastIndex = index;
        continue;
      }

      // Validate and Process - Modifier(s)
      if (matches.groups.modifiers) {
        let result = this.applyModifiers(matches.groups, property, value);
        // handle unknown modifier result
        if (result === undefined) {
          result = `{unknown_modifier(${matches.groups.modifiers})}`;
          if (['string', 'number', 'boolean', 'object', 'array'].includes(typeof property)) {
            result = `{unknown_${typeof property}_modifier(${matches.groups.modifiers})}`;
          }
        }
        str = this.replaceCharsFromString(
          str,
          result,
          index,
          re.lastIndex
        );
        re.lastIndex = index;
        continue;
      }

      str = this.replaceCharsFromString(str, property, index, re.lastIndex);
      re.lastIndex = index;
    }

    return str
      .replace(/\\n/g, '\n')
      .split('\n')
      .filter(
        (line) => line.trim() !== '' && !line.includes('{tools.removeLine}')
      )
      .join('\n')
      .replace(/\{tools.newLine\}/g, '\n');
  }

  protected applyModifiers(
    groups: {[key: string]: string},
    input: any,
    parseValue: ParseValue,
  ): string | undefined {
    const singleModTerminator = '((::)|($))'; // :: if there's multiple modifiers or $ for the end of the string
<<<<<<< HEAD
    const singleValidModRe = new RegExp(this.regexBuilder.buildModifierRegexPattern() + singleModTerminator, 'gi');
    
=======
    const singleValidModRe = new RegExp(this.buildModifierRegexPattern() + singleModTerminator, 'gi');

>>>>>>> 46fe7fd8
    let result = input as any;
    // iterate over modifiers in order of appearance
    for (const modMatch of [...groups.modifiers.matchAll(singleValidModRe)].sort((a, b) => (a.index ?? 0) - (b.index ?? 0))) {
      if (result === undefined) break;
      result = this.applySingleModifier(
        result,
        modMatch[1], // First capture group (the modifier name)
        groups.mod_tzlocale ?? "",
      );
    }

    // handle unknown modifier result
    switch (typeof result) {
      case 'undefined': return undefined;
      case 'boolean':
        let check_true = groups.mod_check_true ?? "";
        let check_false = groups.mod_check_false ?? "";
        if (typeof check_true !== 'string' || typeof check_false !== 'string')
          return `{unknown_conditional_modifier_check_true_or_false}`;

        if (parseValue) {
          check_true = this.parseString(check_true, parseValue) || check_true;
          check_false = this.parseString(check_false, parseValue) || check_false;
        }
        return result ? check_true : check_false;
      default:
        return result;
    }
  }

  /**
   * @param variable - the variable to apply the modifier to (e.g. `123`, `"TorBox"`, `["English", "Italian"]`, etc.)
   * @param mod - the modifier to apply
   */
  protected applySingleModifier(
    variable: any,
    mod: string,
    tzlocale?: string,
  ): string | boolean | undefined {
    const _mod = mod;
    mod = mod.toLowerCase();

    // CONDITIONAL MODIFIERS
    const isExact = Object.keys(ModifierConstants.conditionalModifiers.exact).includes(mod);
    const isPrefix = Object.keys(ModifierConstants.conditionalModifiers.prefix).some(key => mod.startsWith(key));
    if (isExact || isPrefix) {
      // try to coerce true/false value from modifier
      let conditional: boolean | undefined;
      try {

        // PRE-CHECK(s) -- skip resolving conditional modifier if value DNE, defaulting to false conditional
        if (!ModifierConstants.conditionalModifiers.exact.exists(variable)) {
          conditional = false;
        }

        // EXACT
        else if (isExact) {
          const modAsKey = mod as keyof typeof ModifierConstants.conditionalModifiers.exact;
          conditional = ModifierConstants.conditionalModifiers.exact[modAsKey](variable);
        }

        // PREFIX
        else if (isPrefix) {
          // get the longest prefix match
<<<<<<< HEAD
          const modPrefix = Object.keys(ModifierConstants.conditionalModifiers.prefix).sort((a, b) => b.length - a.length).find(key => mod.startsWith(key))!!;
          
=======
          const modPrefix = Object.keys(conditionalModifiers.prefix).sort((a, b) => b.length - a.length).find(key => mod.startsWith(key))!!;

>>>>>>> 46fe7fd8
          // Pre-process string value and check to allow for intuitive comparisons
          const stringValue = variable.toString().toLowerCase();
          let stringCheck = mod.substring(modPrefix.length).toLowerCase();
          // remove whitespace from stringCheck if it isn't in stringValue
          stringCheck = !/\s/.test(stringValue) ? stringCheck.replace(/\s/g, '') : stringCheck;

          // parse value/check as if they're numbers (123,456 -> 123456)
          const [parsedNumericValue, parsedNumericCheck] = [Number(stringValue.replace(/,\s/g, '')), Number(stringCheck.replace(/,\s/g, ''))];
          const isNumericComparison = ["<", "<=", ">", ">=", "="].includes(modPrefix) && 
            !isNaN(parsedNumericValue) && !isNaN(parsedNumericCheck);
<<<<<<< HEAD
          
          conditional = ModifierConstants.conditionalModifiers.prefix[modPrefix as keyof typeof ModifierConstants.conditionalModifiers.prefix](
=======

          conditional = conditionalModifiers.prefix[modPrefix as keyof typeof conditionalModifiers.prefix](
>>>>>>> 46fe7fd8
            isNumericComparison ? parsedNumericValue as any : stringValue, 
            isNumericComparison ? parsedNumericCheck as any : stringCheck,
          );
        }
      } catch (error) {
        conditional = false;
      }
      return conditional;
    }

    // --- STRING MODIFIERS ---
    else if (typeof variable === 'string') {
      if (mod in ModifierConstants.stringModifiers)
        return ModifierConstants.stringModifiers[mod as keyof typeof ModifierConstants.stringModifiers](variable);
    }

    // --- ARRAY MODIFIERS ---
    else if (Array.isArray(variable)) {
      if (mod in ModifierConstants.arrayModifiers)
        return ModifierConstants.arrayModifiers[mod as keyof typeof ModifierConstants.arrayModifiers](variable)?.toString();

      // handle hardcoded modifiers here
      switch (true) {
        case mod.startsWith('join(') && mod.endsWith(')'): {
          // Extract the separator from join('separator') or join("separator")
          const separator = _mod.substring(6, _mod.length - 2)
          return variable.join(separator);
        }
      }
    }

    // --- NUMBER MODIFIERS ---
    else if (typeof variable === 'number') {
      if (mod in ModifierConstants.numberModifiers)
        return ModifierConstants.numberModifiers[mod as keyof typeof ModifierConstants.numberModifiers](variable);
    }

    return undefined;
  }

  protected replaceCharsFromString(
    str: string,
    replace: string,
    start: number,
    end: number
  ): string {
    return str.slice(0, start) + replace + str.slice(end);
  }
}

/**
 * Used to store the actual value of a parsed, and potentially modified, variable
 * or an error message if the parsed/modified result becomes invalid for any reason
 */
type ResolvedVariable = {
  result?: any,
  error?: string | undefined;
};


class BaseFormatterRegexBuilder {
  private hardcodedParseValueKeysForRegexMatching: ParseValue;
  constructor(hardcodedParseValueKeysForRegexMatching: ParseValue) {
    this.hardcodedParseValueKeysForRegexMatching = hardcodedParseValueKeysForRegexMatching;
  }
  /**
   * RegEx Capture Pattern: `<variableType>.<propertyName>`
   */
  public buildVariableRegexPattern(): string {
    const validVariables: (keyof ParseValue)[] = Object.keys(this.hardcodedParseValueKeysForRegexMatching) as (keyof ParseValue)[];
    // Get all valid properties (subkeys) from ParseValue structure
    const validProperties = validVariables.flatMap(sectionKey => {
      const section = this.hardcodedParseValueKeysForRegexMatching[sectionKey as keyof ParseValue];
      if (section && typeof section === 'object' && section !== null) {
        return Object.keys(section);
      }
      return [];
    });
    return `(?<variableName>${validVariables.join('|')})\\.(?<propertyName>${validProperties.join('|')})`;
  }
  /**
   * RegEx Capture Pattern: `::<modifier>`
   */
  public buildModifierRegexPattern(): string {
    const validModifiers = Object.keys(ModifierConstants.modifiers)
      .map(key => key.replace(/[\(\)\'\"\$\^\~\=\>\<]/g, '\\$&'));
    return `::(${validModifiers.join('|')})`;
  }
  /**
   * RegEx Capture Pattern: `::<tzLocale>`
   * 
   * (with named capture group `tzLocale`)
   */
  public buildTZLocaleRegexPattern(): string {
    // TZ Locale pattern (e.g. 'UTC', 'GMT', 'EST', 'PST', 'en-US', 'en-GB', 'Europe/London', 'America/New_York')
    return `::(?<mod_tzlocale>[A-Za-z]{2,3}(?:-[A-Z]{2})?|[A-Za-z]+?/[A-Za-z_]+?)`;
  }
  /**
   * RegEx Capture Pattern: `["<check_true>||<check_false>"]`
   * 
   * (with named capture group `<mod_check_true>` and `<mod_check_false>` and `mod_check`=`"<check_true>||<check_false>"`)
   */
  public buildCheckRegexPattern(): string {
    // Build the conditional check pattern separately
    // Use [^"]* to capture anything except quotes, making it non-greedy
    const checkTrue = `"(?<mod_check_true>[^"]*)"`;
    const checkFalse = `"(?<mod_check_false>[^"]*)"`;
    return `\\[(?<mod_check>${checkTrue}\\|\\|${checkFalse})\\]`;
  }
  /**
   * RegEx Captures: `{ <singleModifiedVariable> (::<comparator>::<singleModifiedVariable>)* (<tz>?) (<[t||f]>?) }`
   */
  public buildRegexExpression(): RegExp {
    const variable = this.buildVariableRegexPattern();
    const modifier = this.buildModifierRegexPattern();
    const modTZLocale = this.buildTZLocaleRegexPattern();
    const checkTF = this.buildCheckRegexPattern();

    const variableAndModifiers = `${variable}(${modifier})*`;
    const regexPattern = `\\{${variableAndModifiers}(?<suffix>(${modTZLocale})?(${checkTF})?)\\}`;

    return new RegExp(regexPattern, 'gi');
  }
}

/**
 * Static Constants
 */
class ModifierConstants {
  static stringModifiers = {
    'upper': (value: string) => value.toUpperCase(),
    'lower': (value: string) => value.toLowerCase(),
    'title': (value: string) => value
              .split(' ')
              .map((word) => word.toLowerCase())
              .map((word) => word.charAt(0).toUpperCase() + word.slice(1))
              .join(' '),
    'length': (value: string) => value.length.toString(),
    'reverse': (value: string) => value.split('').reverse().join(''),
    'base64': (value: string) => btoa(value),
    'string': (value: string) => value,
}

  static arrayModifierGetOrDefault = (value: string[], i: number) => value.length > 0 ? String(value[i]) : '';
  static arrayModifiers = {
    'join': (value: string[]) => value.join(", "),
    'length': (value: string[]) => value.length.toString(),
    'first': (value: string[]) => this.arrayModifierGetOrDefault(value, 0),
    'last': (value: string[]) => this.arrayModifierGetOrDefault(value, value.length - 1),
    'random': (value: string[]) => this.arrayModifierGetOrDefault(value, Math.floor(Math.random() * value.length)),
    'sort': (value: string[]) => [...value].sort(),
    'reverse': (value: string[]) => [...value].reverse(),
  }

  static numberModifiers = {
    'comma': (value: number) => value.toLocaleString(),
    'hex': (value: number) => value.toString(16),
    'octal': (value: number) => value.toString(8),
    'binary': (value: number) => value.toString(2),
    'bytes': (value: number) => formatBytes(value, 1000),
    'bytes10': (value: number) => formatBytes(value, 1000),
    'bytes2': (value: number) => formatBytes(value, 1024),
    'string': (value: number) => value.toString(),
    'time': (value: number) => formatDuration(value),
  }

  static conditionalModifiers = {
    exact: {
      'istrue': (value: any) => value === true,
      'isfalse': (value: any) => value === false,
      'exists': (value: any) => {
        // Handle null, undefined, empty strings, empty arrays
        if (value === undefined || value === null) return false;
        if (typeof value === 'string') return /\S/.test(value); // has at least one non-whitespace character
        if (Array.isArray(value)) return value.length > 0;
        // For other types (numbers, booleans, objects), consider them as "existing"
        return true;
      },
    },

    prefix: {
      '$': (value: string, check: string) => value.startsWith(check),
      '^': (value: string, check: string) => value.endsWith(check),
      '~': (value: string, check: string) => value.includes(check),
      '=': (value: string, check: string) => value == check,
      '>=': (value: string | number, check: string | number) => value >= check,
      '>': (value: string | number, check: string | number) => value > check,
      '<=': (value: string | number, check: string | number) => value <= check,
      '<': (value: string | number, check: string | number) => value < check,
    },
  }

  static hardcodedModifiersForRegexMatching = {
    "join('.*?')": null,
    'join(".*?")': null,
    "$.*?": null,
    "^.*?": null,
    "~.*?": null,
    "=.*?": null,
    ">=.*?": null,
    ">.*?": null,
    "<=.*?": null,
    "<.*?": null,
  }

  static modifiers = {
    ...this.hardcodedModifiersForRegexMatching,
    ...this.stringModifiers,
    ...this.numberModifiers,
    ...this.arrayModifiers,
    ...this.conditionalModifiers.exact,
    ...this.conditionalModifiers.prefix,
  }
}

const DebugToolReplacementConstants = {
  modifier: `
String: {config.addonName}
  ::upper {config.addonName::upper}
  ::lower {config.addonName::lower}
  ::title {config.addonName::title}
  ::length {config.addonName::length}
  ::reverse {config.addonName::reverse}
{tools.newLine}
Number: {stream.size}
  ::bytes {stream.size::bytes}
  ::time {stream.size::time}
  ::hex {stream.size::hex}
  ::octal {stream.size::octal}
  ::binary {stream.size::binary}
{tools.newLine}
Array: {stream.languages}
  ::join('-separator-') {stream.languages::join("-separator-")}
  ::length {stream.languages::length}
  ::first {stream.languages::first}
  ::last {stream.languages::last}
{tools.newLine}
Conditional:
  String: {stream.filename}
    filename::exists    {stream.filename::exists["true"||"false"]}
    filename::$Movie    {stream.filename::$Movie["true"||"false"]}
    filename::^mkv    {stream.filename::^mkv["true"||"false"]}
    filename::~Title     {stream.filename::~Title["true"||"false"]}
    filename::=test     {stream.filename::=test["true"||"false"]}
  Number: {stream.size}
    filesize::>=100     {stream.size::>=100["true"||"false"]}
    filesize::>50       {stream.size::>50["true"||"false"]}
    filesize::<=200     {stream.size::<=200["true"||"false"]}
    filesize::<150      {stream.size::<150["true"||"false"]}
  Boolean: {stream.proxied}
    ::istrue {stream.proxied::istrue["true"||"false"]}
    ::isfalse {stream.proxied::isfalse["true"||"false"]}
{tools.newLine}
[Advanced] Multiple modifiers
  <string>::reverse::title::reverse   {config.addonName} -> {config.addonName::reverse::title::reverse}
  <number>::string::reverse           {stream.size} -> {stream.size::string::reverse}
  <array>::string::reverse            {stream.languages} -> {stream.languages::join("::")::reverse}
  <boolean>::length::>=2              {stream.languages} -> {stream.languages::length::>=2["true"||"false"]}
`,
}<|MERGE_RESOLUTION|>--- conflicted
+++ resolved
@@ -103,75 +103,7 @@
   debug?: {
     json: string | null;
     jsonf: string | null;
-<<<<<<< HEAD
   } & typeof DebugToolReplacementConstants;
-=======
-    modifier: string | null;
-  };
-}
-
-const stringModifiers = {
-  'upper': (value: string) => value.toUpperCase(),
-  'lower': (value: string) => value.toLowerCase(),
-  'title': (value: string) => value
-      .split(' ')
-      .map((word) => word.toLowerCase())
-      .map((word) => word.charAt(0).toUpperCase() + word.slice(1))
-      .join(' '),
-  'length': (value: string) => value.length.toString(),
-  'reverse': (value: string) => value.split('').reverse().join(''),
-  'base64': (value: string) => btoa(value),
-  'string': (value: string) => value,
-}
-
-const arrayModifierGetOrDefault = (value: string[], i: number) => value.length > 0 ? String(value[i]) : '';
-const arrayModifiers = {
-  'join': (value: string[]) => value.join(", "),
-  'length': (value: string[]) => value.length.toString(),
-  'first': (value: string[]) => arrayModifierGetOrDefault(value, 0),
-  'last': (value: string[]) => arrayModifierGetOrDefault(value, value.length - 1),
-  'random': (value: string[]) => arrayModifierGetOrDefault(value, Math.floor(Math.random() * value.length)),
-  'sort': (value: string[]) => [...value].sort(),
-  'reverse': (value: string[]) => [...value].reverse(),
-}
-
-const numberModifiers = {
-  'comma': (value: number) => value.toLocaleString(),
-  'hex': (value: number) => value.toString(16),
-  'octal': (value: number) => value.toString(8),
-  'binary': (value: number) => value.toString(2),
-  'bytes': (value: number) => formatBytes(value, 1000),
-  'bytes10': (value: number) => formatBytes(value, 1000),
-  'bytes2': (value: number) => formatBytes(value, 1024),
-  'string': (value: number) => value.toString(),
-  'time': (value: number) => formatDuration(value),
-}
-
-export const conditionalModifiers = {
-  exact: {
-    'istrue': (value: any) => value === true,
-    'isfalse': (value: any) => value === false,
-    'exists': (value: any) => {
-      // Handle null, undefined, empty strings, empty arrays
-      if (value === undefined || value === null) return false;
-      if (typeof value === 'string') return /\S/.test(value); // has at least one non-whitespace character
-      if (Array.isArray(value)) return value.length > 0;
-      // For other types (numbers, booleans, objects), consider them as "existing"
-      return true;
-    },
-  },
-
-  prefix: {
-    '$': (value: string, check: string) => value.startsWith(check),
-    '^': (value: string, check: string) => value.endsWith(check),
-    '~': (value: string, check: string) => value.includes(check),
-    '=': (value: string, check: string) => value == check,
-    '>=': (value: string | number, check: string | number) => value >= check,
-    '>': (value: string | number, check: string | number) => value > check,
-    '<=': (value: string | number, check: string | number) => value <= check,
-    '<': (value: string | number, check: string | number) => value < check,
-  },
->>>>>>> 46fe7fd8
 }
 
 export abstract class BaseFormatter {
@@ -326,53 +258,12 @@
           stream.service?.cached !== undefined ? stream.service?.cached : null,
       },
     };
-<<<<<<< HEAD
     parseValue.debug = {
       ...DebugToolReplacementConstants,
       json: JSON.stringify({ ...parseValue, debug: undefined }),
       jsonf: JSON.stringify({ ...parseValue, debug: undefined }, (_, value) => value, 2),
     };
     return parseValue;
-=======
-  }
-
-  // Build the modifier regex pattern from modifier keys
-  protected buildModifierRegexPattern(): string {
-    const validModifiers = Object.keys(modifiers)
-      .map(key => key.replace(/[\(\)\'\"\$\^\~\=\>\<]/g, '\\$&'));
-    return `::(${validModifiers.join('|')})`;
-  }
-
-  protected buildRegexExpression(): RegExp {
-    // Dynamically build the `variable` regex pattern from ParseValue keys
-    // Futureproof: if we add new keys to ParseValue interface, we must add them here too
-    const hardcodedParseValueKeysForRegexMatching = this.convertStreamToParseValue({} as ParsedStream);
-    const validVariables: (keyof ParseValue)[] = Object.keys(hardcodedParseValueKeysForRegexMatching) as (keyof ParseValue)[];
-    // Get all valid properties (subkeys) from ParseValue structure
-    const validProperties = validVariables.flatMap(sectionKey => {
-      const section = hardcodedParseValueKeysForRegexMatching[sectionKey as keyof ParseValue];
-      if (section && typeof section === 'object' && section !== null) {
-        return Object.keys(section);
-      }
-      return [];
-    });
-    const variable = `(?<variableName>${validVariables.join('|')})\\.(?<propertyName>${validProperties.join('|')})`;
-
-    const singleValidModifier = this.buildModifierRegexPattern();
-
-    // Build the conditional check pattern separately
-    // Use [^"]* to capture anything except quotes, making it non-greedy
-    const checkTrue = `"(?<mod_check_true>[^"]*)"`;
-    const checkFalse = `"(?<mod_check_false>[^"]*)"`;
-    const checkTF = `\\[(?<mod_check>${checkTrue}\\|\\|${checkFalse})\\]`;
-
-    // TZ Locale pattern (e.g. 'UTC', 'GMT', 'EST', 'PST', 'en-US', 'en-GB', 'Europe/London', 'America/New_York')
-    const modTZLocale = `::(?<mod_tzlocale>[A-Za-z]{2,3}(?:-[A-Z]{2})?|[A-Za-z]+?/[A-Za-z_]+?)`;
-
-    const regexPattern = `\\{${variable}(?<modifiers>(${singleValidModifier})+)?(${modTZLocale})?(${checkTF})?\\}`;
-
-    return new RegExp(regexPattern, 'gi')
->>>>>>> 46fe7fd8
   }
 
   protected parseString(str: string, value: ParseValue): string | null {
@@ -453,13 +344,8 @@
     parseValue: ParseValue,
   ): string | undefined {
     const singleModTerminator = '((::)|($))'; // :: if there's multiple modifiers or $ for the end of the string
-<<<<<<< HEAD
     const singleValidModRe = new RegExp(this.regexBuilder.buildModifierRegexPattern() + singleModTerminator, 'gi');
     
-=======
-    const singleValidModRe = new RegExp(this.buildModifierRegexPattern() + singleModTerminator, 'gi');
-
->>>>>>> 46fe7fd8
     let result = input as any;
     // iterate over modifiers in order of appearance
     for (const modMatch of [...groups.modifiers.matchAll(singleValidModRe)].sort((a, b) => (a.index ?? 0) - (b.index ?? 0))) {
@@ -524,13 +410,8 @@
         // PREFIX
         else if (isPrefix) {
           // get the longest prefix match
-<<<<<<< HEAD
           const modPrefix = Object.keys(ModifierConstants.conditionalModifiers.prefix).sort((a, b) => b.length - a.length).find(key => mod.startsWith(key))!!;
           
-=======
-          const modPrefix = Object.keys(conditionalModifiers.prefix).sort((a, b) => b.length - a.length).find(key => mod.startsWith(key))!!;
-
->>>>>>> 46fe7fd8
           // Pre-process string value and check to allow for intuitive comparisons
           const stringValue = variable.toString().toLowerCase();
           let stringCheck = mod.substring(modPrefix.length).toLowerCase();
@@ -541,13 +422,8 @@
           const [parsedNumericValue, parsedNumericCheck] = [Number(stringValue.replace(/,\s/g, '')), Number(stringCheck.replace(/,\s/g, ''))];
           const isNumericComparison = ["<", "<=", ">", ">=", "="].includes(modPrefix) && 
             !isNaN(parsedNumericValue) && !isNaN(parsedNumericCheck);
-<<<<<<< HEAD
           
           conditional = ModifierConstants.conditionalModifiers.prefix[modPrefix as keyof typeof ModifierConstants.conditionalModifiers.prefix](
-=======
-
-          conditional = conditionalModifiers.prefix[modPrefix as keyof typeof conditionalModifiers.prefix](
->>>>>>> 46fe7fd8
             isNumericComparison ? parsedNumericValue as any : stringValue, 
             isNumericComparison ? parsedNumericCheck as any : stringCheck,
           );
